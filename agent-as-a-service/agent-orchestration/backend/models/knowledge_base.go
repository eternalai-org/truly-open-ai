package models

import "gorm.io/gorm"

type (
	KnowledgeBaseStatus     int64
	KnowledgeBaseFileStatus int64
)

const (
	KnowledgeBaseStatusWaitingPayment KnowledgeBaseStatus = iota + 1
	KnowledgeBaseStatusPaymentReceipt
	KnowledgeBaseStatusProcessing
	KnowledgeBaseStatusDone
	KnowledgeBaseStatusMinted
	KnowledgeBaseStatusProcessingFailed
)

const (
	KnowledgeBaseFileStatusPending KnowledgeBaseFileStatus = iota + 1
	KnowledgeBaseFileStatusDone
)

type KnowledgeBase struct {
	gorm.Model
	Status                 KnowledgeBaseStatus  `json:"status"`
	UserAddress            string               `json:"user_address"`
	DepositAddress         string               `json:"deposit_address"`
	DepositPrivKey         string               `json:"-"`
	DepositTxHash          string               `json:"deposit_tx_hash"`
	Name                   string               `json:"name"`
	Description            string               `json:"description"`
<<<<<<< HEAD
	AgentId                string               `json:"agent_id"`
=======
	AgentInfoId            string               `json:"agent_info_id"`
	ResultUrl              string               `json:"result_url"`
>>>>>>> 3bd6ff6d
	NetworkID              uint64               `json:"network_id"`
	KBTokenContractAddress string               `json:"kb_token_contract_address"`
	KBTokenID              string               `json:"kb_token_id" gorm:"index"`
	KBTokenMintTx          string               `json:"kb_token_mint_tx" gorm:"index"`
	KnowledgeBaseFiles     []*KnowledgeBaseFile `json:"knowledge_base_files"`
	Fee                    float64              `json:"fee"`
	SolanaDepositAddress   string               `json:"solana_deposit_address"`
	SolanaDepositPrivKey   string               `json:"-"`
	FilecoinHash           string               `json:"filecoin_hash"`
	DepositChainId         uint64               `json:"deposit_chain_id"`
	LastErrorMessage       string               `json:"last_error_message"`
	CurrentGroupFileId     int64                `json:"current_group_file_id"`
	KbId                   string               `json:"kb_id"`
	ThumbnailUrl           string               `json:"thumbnail_url"`
}

type KnowledgeBaseFile struct {
	gorm.Model
	KnowledgeBaseId uint                    `json:"knowledge_base_id"`
	FileUrl         string                  `json:"file_url"`
	FileName        string                  `json:"name"`
	FileSize        uint                    `json:"size"`
	GroupFileId     int64                   `json:"group_file_id"`
	Status          KnowledgeBaseFileStatus `json:"status"`
}

type ListKnowledgeBaseRequest struct {
	UserAddress string `json:"user_address" form:"-"`
	AgentIds    []uint `json:"agent_ids"`
}

func (m *KnowledgeBase) FileUrls() []string {
	urls := []string{}
	for _, f := range m.KnowledgeBaseFiles {
		urls = append(urls, f.FileUrl)
	}
	return urls
}

type RagResult struct {
	Ref          string `json:"ref"`
	Kb           string `json:"kb"`
	FilecoinHash string `json:"filecoin_hash"`
	Message      string `json:"message"`
}

type RagResponse struct {
	Result *RagResult `json:"result"`
	Error  *string    `json:"error"`
	Status string     `json:"status"`
}

type InsertRagResponse struct {
	Result string  `json:"result"`
	Error  *string `json:"error"`
	Status string  `json:"status"`
}<|MERGE_RESOLUTION|>--- conflicted
+++ resolved
@@ -30,12 +30,7 @@
 	DepositTxHash          string               `json:"deposit_tx_hash"`
 	Name                   string               `json:"name"`
 	Description            string               `json:"description"`
-<<<<<<< HEAD
-	AgentId                string               `json:"agent_id"`
-=======
 	AgentInfoId            string               `json:"agent_info_id"`
-	ResultUrl              string               `json:"result_url"`
->>>>>>> 3bd6ff6d
 	NetworkID              uint64               `json:"network_id"`
 	KBTokenContractAddress string               `json:"kb_token_contract_address"`
 	KBTokenID              string               `json:"kb_token_id" gorm:"index"`
