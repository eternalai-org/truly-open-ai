--- conflicted
+++ resolved
@@ -54,7 +54,10 @@
 	TweetID      string
 	TweetContent string `gorm:"type:longtext"`
 	Tier         string
-<<<<<<< HEAD
+	ReplyContent string `gorm:"type:longtext"`
+	ReplyPostAt  *time.Time
+	ReplyPostID  string
+	Error        string           `gorm:"type:longtext"`
 	FundBalance  numeric.BigFloat `gorm:"type:decimal(36,18);default:0"`
 	TotalBalance numeric.BigFloat `gorm:"type:decimal(36,18);default:0"`
 }
@@ -78,10 +81,4 @@
 	UserAddress string
 	Amount      numeric.BigFloat `gorm:"type:decimal(36,18);default:0"`
 	Status      LaunchpadTransactionStatus
-=======
-	ReplyContent string `gorm:"type:longtext"`
-	ReplyPostAt  *time.Time
-	ReplyPostID  string
-	Error        string `gorm:"type:longtext"`
->>>>>>> 14a56a14
 }