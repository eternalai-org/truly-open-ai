--- conflicted
+++ resolved
@@ -49,9 +49,5 @@
 }
 
 func Test_SRV(t *testing.T) {
-<<<<<<< HEAD
-	ts.TestUtil()
-=======
 	ts.JobMemeBurnPositionUniswap(context.Background())
->>>>>>> 6c5443c1
 }