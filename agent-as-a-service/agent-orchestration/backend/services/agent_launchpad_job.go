package services

import (
	"context"
	"fmt"
	"math/big"
	"strings"
	"time"

	"github.com/eternalai-org/eternal-ai/agent-as-a-service/agent-orchestration/backend/daos"
	"github.com/eternalai-org/eternal-ai/agent-as-a-service/agent-orchestration/backend/errs"
	"github.com/eternalai-org/eternal-ai/agent-as-a-service/agent-orchestration/backend/helpers"
	"github.com/eternalai-org/eternal-ai/agent-as-a-service/agent-orchestration/backend/models"
	"github.com/eternalai-org/eternal-ai/agent-as-a-service/agent-orchestration/backend/services/3rd/ethapi"
	"github.com/eternalai-org/eternal-ai/agent-as-a-service/agent-orchestration/backend/types/numeric"
	"github.com/jinzhu/gorm"
)

func (s *Service) LaunchpadErc20TokenTransferEvent(tx *gorm.DB, networkID uint64, event *ethapi.Erc20TokenTransferEventResp) error {
	switch networkID {
	case models.BASE_CHAIN_ID:
		{
			if s.conf.ExistsedConfigKey(networkID, "eai_contract_address") {
				contractAddress := strings.ToLower(event.ContractAddress)
				eaiAddress := s.conf.GetConfigKeyString(networkID, "eai_contract_address")
				toAddress := strings.ToLower(event.To)
				if !strings.EqualFold(toAddress, models.ETH_ZERO_ADDRESS) && strings.EqualFold(contractAddress, eaiAddress) {
					eventId := fmt.Sprintf("%d_%s_%d", networkID, event.TxHash, event.Index)
					lptx, err := s.dao.FirstLaunchpadTransaction(
						tx,
						map[string][]interface{}{
							"event_id = ?": {eventId},
						},
						map[string][]interface{}{},
						[]string{},
					)
					if err != nil {
						return errs.NewError(err)
					}
					if lptx == nil {
						lp, err := s.dao.FirstLaunchpad(
							tx,
							map[string][]interface{}{
								"address = ?": {toAddress},
							},
							map[string][]interface{}{},
							[]string{},
						)
						if err != nil {
							return errs.NewError(err)
						}
						if lp != nil {
							lp, err := s.dao.FirstLaunchpadByID(
								tx,
								lp.ID,
								map[string][]interface{}{},
								true,
							)
							if err != nil {
								return errs.NewError(err)
							}
							lpm, err := s.dao.FirstLaunchpadMember(
								tx,
								map[string][]interface{}{
									"launchpad_id = ?": {lp.ID},
								},
								map[string][]interface{}{},
								[]string{},
							)
							if err != nil {
								return errs.NewError(err)
							}
							if lpm == nil {
								lpm = &models.LaunchpadMember{
									NetworkID:   lp.NetworkID,
									UserAddress: toAddress,
									LaunchpadID: lp.ID,
									Tier:        string(models.LaunchpadTier3),
									Status:      models.LaunchpadMemberStatusNew,
								}
								err = s.dao.Create(tx, lpm)
								if err != nil {
									return errs.NewError(err)
								}
							}
							lpm, err = s.dao.FirstLaunchpadMemberByID(
								tx,
								lpm.ID,
								map[string][]interface{}{},
								true,
							)
							if err != nil {
								return errs.NewError(err)
							}
							lptx = &models.LaunchpadTransaction{
								NetworkID:   networkID,
								LaunchpadID: lp.ID,
								EventId:     eventId,
								TxHash:      event.TxHash,
								Type:        models.LaunchpadTransactionTypeDeposit,
								UserAddress: strings.ToLower(event.From),
								Amount:      numeric.NewBigFloatFromFloat(models.ConvertWeiToBigFloat(event.Value, 18)),
								Status:      models.LaunchpadTransactionStatusDone,
							}
							err = s.dao.Create(tx, lptx)
							if err != nil {
								return errs.NewError(err)
							}
							if lptx.Status == models.LaunchpadTransactionStatusDone {
								maxFundAmount := models.SubBigFloats(&lp.MaxFundBalance.Float, &lp.FundBalance.Float)
								if maxFundAmount.Cmp(models.SubBigFloats(&lpm.MaxFundBalance.Float, &lpm.FundBalance.Float)) > 0 {
									maxFundAmount = models.SubBigFloats(&lpm.MaxFundBalance.Float, &lpm.FundBalance.Float)
								}
								if lp.Status != models.LaunchpadStatusRunning {
									maxFundAmount = big.NewFloat(0)
								}
								if maxFundAmount.Cmp(big.NewFloat(0)) > 0 {
									fundBalance := &lptx.Amount.Float
									refundBalance := big.NewFloat(0)
									if fundBalance.Cmp(maxFundAmount) > 0 {
										fundBalance = maxFundAmount
										refundBalance = models.SubBigFloats(&lptx.Amount.Float, fundBalance)
									}
									err = tx.Model(lpm).Updates(
										map[string]interface{}{
											"fund_balance":   gorm.Expr("fund_balance + ?", numeric.NewBigFloatFromFloat(fundBalance)),
											"refund_balance": gorm.Expr("refund_balance + ?", numeric.NewBigFloatFromFloat(refundBalance)),
											"total_balance":  gorm.Expr("total_balance + ?", lptx.Amount),
										},
									).Error
									if err != nil {
										return errs.NewError(err)
									}
									err = tx.Model(lp).Updates(
										map[string]interface{}{
											"fund_balance":   gorm.Expr("fund_balance + ?", numeric.NewBigFloatFromFloat(fundBalance)),
											"refund_balance": gorm.Expr("refund_balance + ?", numeric.NewBigFloatFromFloat(refundBalance)),
											"total_balance":  gorm.Expr("total_balance + ?", lptx.Amount),
										},
									).Error
									if err != nil {
										return errs.NewError(err)
									}
									// update token balance
									lpm, err = s.dao.FirstLaunchpadMemberByID(
										tx,
										lpm.ID,
										map[string][]interface{}{},
										true,
									)
									if err != nil {
										return errs.NewError(err)
									}
									lp, err := s.dao.FirstLaunchpadByID(
										tx,
										lp.ID,
										map[string][]interface{}{},
										true,
									)
									if err != nil {
										return errs.NewError(err)
									}
									tokenBalance := models.QuoBigFloats(
										models.MulBigFloats(&lpm.FundBalance.Float, &lp.TgeBalance.Float),
										&lp.MaxFundBalance.Float,
									)
									lpm.TokenBalance = numeric.NewBigFloatFromFloat(tokenBalance)
									err = s.dao.Save(tx, lpm)
									if err != nil {
										return errs.NewError(err)
									}
								} else {
									err = tx.Model(lpm).Updates(
										map[string]interface{}{
											"refund_balance": gorm.Expr("refund_balance + ?", lptx.Amount),
											"total_balance":  gorm.Expr("total_balance + ?", lptx.Amount),
										},
									).Error
									if err != nil {
										return errs.NewError(err)
									}
									err = tx.Model(lp).Updates(
										map[string]interface{}{
											"refund_balance": gorm.Expr("refund_balance + ?", lptx.Amount),
											"total_balance":  gorm.Expr("total_balance + ?", lptx.Amount),
										},
									).Error
									if err != nil {
										return errs.NewError(err)
									}
								}
							}
						}
					}
				}
			}
		}
	}
	return nil
}

func (s *Service) JobAgentLaunchpadEnd(ctx context.Context) error {
	err := s.JobRunCheck(
		ctx, "JobAgentLaunchpadEnd",
		func() error {
			err := daos.GetDBMainCtx(ctx).
				Model(&models.Launchpad{}).
				Where("status = ?", models.LaunchpadStatusRunning).
				Where("fund_balance = max_fund_balance").
				Updates(
					map[string]interface{}{
						"status":      models.LaunchpadStatusEnd,
						"finished_at": time.Now(),
					},
				).
				Error
			if err != nil {
				return errs.NewError(err)
			}
<<<<<<< HEAD
			err = daos.GetDBMainCtx(ctx).
=======
			return nil
		},
	)
	if err != nil {
		return errs.NewError(err)
	}
	return nil
}

func (s *Service) JobAgentLaunchpadFailed(ctx context.Context) error {
	err := s.JobRunCheck(
		ctx, "JobAgentLaunchpadFailed",
		func() error {
			err := daos.GetDBMainCtx(ctx).
>>>>>>> 807c7d73
				Model(&models.Launchpad{}).
				Where("status = ?", models.LaunchpadStatusRunning).
				Where("end_at < now()").
				Where("fund_balance < max_fund_balance").
				Updates(
					map[string]interface{}{
						"status":      models.LaunchpadStatusFailed,
						"finished_at": time.Now(),
					},
				).
				Error
			if err != nil {
				return errs.NewError(err)
			}
			return nil
		},
	)
	if err != nil {
		return errs.NewError(err)
	}
	return nil
}

func (s *Service) JobAgentDeployDAOToken(ctx context.Context) error {
	err := s.JobRunCheck(
		ctx, "JobAgentDeployDAOToken",
		func() error {
			var retErr error
			ms, err := s.dao.FindLaunchpad(
				daos.GetDBMainCtx(ctx),
				map[string][]interface{}{
					"status = ?": {models.LaunchpadStatusEnd},
				},
				map[string][]interface{}{},
				[]string{
					"rand()",
				},
				0,
				2,
			)
			if err != nil {
				return errs.NewError(err)
			}
			for _, m := range ms {
				err := s.AgentDeployDAOToken(ctx, m.ID)
				if err != nil {
					retErr = errs.MergeError(retErr, errs.NewErrorWithId(err, m.ID))
				}
			}
			return retErr
		},
	)
	if err != nil {
		return errs.NewError(err)
	}
	return nil
}

func (s *Service) AgentDeployDAOToken(ctx context.Context, memeID uint) error {
	err := s.JobRunCheck(
		ctx,
		fmt.Sprintf("AgentDeployDAOToken_%d", memeID),
		func() error {
			m, err := s.dao.FirstLaunchpadByID(
				daos.GetDBMainCtx(ctx),
				memeID,
				map[string][]interface{}{},
				false,
			)
			if err != nil {
				return errs.NewError(err)
			}
			if m == nil {
				return errs.NewError(errs.ErrBadRequest)
			}
			if m.Status == models.LaunchpadStatusEnd {
				if m.TokenSymbol == "" {
					for i := 0; i < 3; i++ {
						tokenInfo, err := s.GenerateTokenInfoFromSystemPrompt(ctx, "", m.Name)
						if err != nil {
							continue
						}
						m.TokenSymbol = tokenInfo.TokenSymbol
						m.TokenName = tokenInfo.TokenName
						m.TokenImageUrl = tokenInfo.TokenImageUrl
						err = daos.GetDBMainCtx(ctx).Model(&m).
							Updates(
								map[string]interface{}{
									"token_name":      m.TokenName,
									"token_symbol":    m.TokenSymbol,
									"token_image_url": m.TokenImageUrl,
								},
							).Error
						if err != nil {
							return errs.NewError(err)
						}
						break
					}
					if m.TokenSymbol == "" {
						_ = daos.GetDBMainCtx(ctx).Model(&m).
							Updates(
								map[string]interface{}{
									"status": models.LaunchpadStatusTokenError,
								},
							).Error
						return errs.NewError(err)
					}
				}
				if m.Status == models.LaunchpadStatusEnd && m.TokenSymbol != "" && m.TokenAddress == "" {
					daoPoolAddress := strings.ToLower(s.conf.GetConfigKeyString(m.NetworkID, "dao_pool_address"))
					tokenAddress, txHash, err := func() (string, string, error) {
						tokenAddr, tokenHash, err := s.GetEthereumClient(ctx, m.NetworkID).
							DeployDAOTToken(
								s.GetAddressPrk(daoPoolAddress),
								m.TokenName,
								m.TokenSymbol,
							)
						if err != nil {
							return tokenAddr, tokenHash, errs.NewError(err)
						}
						time.Sleep(10 * time.Second)
						err = s.GetEthereumClient(ctx, m.NetworkID).TransactionConfirmed(tokenHash)
						if err != nil {
							return tokenAddr, tokenHash, errs.NewError(err)
						}
						return tokenAddr, tokenHash, nil
					}()
					if err != nil {
						err = daos.GetDBMainCtx(ctx).Model(&m).
							Updates(
								map[string]interface{}{
									"token_address":        strings.ToLower(tokenAddress),
									"status":               models.LaunchpadStatusTokenError,
									"deploy_token_tx_hash": txHash,
								},
							).Error
						if err != nil {
							return errs.NewError(err)
						}
					} else {
						err = daos.GetDBMainCtx(ctx).Model(&m).
							Updates(
								map[string]interface{}{
									"status":               models.LaunchpadStatusTokenCreated,
									"token_address":        strings.ToLower(tokenAddress),
									"total_supply":         numeric.NewBigFloatFromString("1000000000"),
									"deploy_token_tx_hash": txHash,
								},
							).Error
						if err != nil {
							return errs.NewError(err)
						}
					}
				}
			}
			return nil
		},
	)
	if err != nil {
		return errs.NewError(err)
	}
	return nil
}

func (s *Service) JobAgentSettleDAOToken(ctx context.Context) error {
	err := s.JobRunCheck(
		ctx, "JobAgentSettleDAOToken",
		func() error {
			var retErr error
			ms, err := s.dao.FindLaunchpad(
				daos.GetDBMainCtx(ctx),
				map[string][]interface{}{
					"status = ?": {models.LaunchpadStatusTokenCreated},
				},
				map[string][]interface{}{},
				[]string{
					"rand()",
				},
				0,
				2,
			)
			if err != nil {
				return errs.NewError(err)
			}
			for _, m := range ms {
				err := s.AgentSettleDAOToken(ctx, m.ID)
				if err != nil {
					retErr = errs.MergeError(retErr, errs.NewErrorWithId(err, m.ID))
				}
			}
			return retErr
		},
	)
	if err != nil {
		return errs.NewError(err)
	}
	return nil
}

func (s *Service) AgentSettleDAOToken(ctx context.Context, memeID uint) error {
	err := s.JobRunCheck(
		ctx,
		fmt.Sprintf("AgentSettleDAOToken_%d", memeID),
		func() error {
			m, err := s.dao.FirstLaunchpadByID(
				daos.GetDBMainCtx(ctx),
				memeID,
				map[string][]interface{}{},
				false,
			)
			if err != nil {
				return errs.NewError(err)
			}
			if m == nil {
				return errs.NewError(errs.ErrBadRequest)
			}
			if m.Status == models.LaunchpadStatusTokenCreated && m.SettleFundTxHash == "" {
				daoPoolAddress := strings.ToLower(s.conf.GetConfigKeyString(m.NetworkID, "dao_pool_address"))
				txHash, err := func() (string, error) {
					hash, err := s.GetEthereumClient(ctx, m.NetworkID).
						DAOTreasurySettleFund(
							m.Address,
							s.GetAddressPrk(daoPoolAddress),
							models.ConvertBigFloatToWei(&m.FundBalance.Float, 18),
						)
					if err != nil {
						return hash, errs.NewError(err)
					}
					_ = daos.GetDBMainCtx(ctx).Model(&m).
						Updates(
							map[string]interface{}{
								"settle_fund_tx_hash": hash,
							},
						).Error
					time.Sleep(10 * time.Second)
					err = s.GetEthereumClient(ctx, m.NetworkID).TransactionConfirmed(hash)
					if err != nil {
						return hash, errs.NewError(err)
					}
					return hash, nil
				}()
				if err != nil {
					_ = daos.GetDBMainCtx(ctx).Model(&m).
						Updates(
							map[string]interface{}{
								"settle_fund_tx_hash": txHash,
								"status":              models.LaunchpadStatusSettleError,
							},
						).Error
					return errs.NewError(err)
				} else {
					err = daos.GetDBMainCtx(ctx).Model(&m).
						Updates(
							map[string]interface{}{
								"status":              models.LaunchpadStatusSettled,
								"settle_fund_tx_hash": txHash,
							},
						).Error
					if err != nil {
						return errs.NewError(err)
					}
				}
			}
			return nil
		},
	)
	if err != nil {
		return errs.NewError(err)
	}
	return nil
}

func (s *Service) JobAgentAddLiquidityDAOToken(ctx context.Context) error {
	err := s.JobRunCheck(
		ctx, "JobAgentAddLiquidityDAOToken",
		func() error {
			var retErr error
			err := daos.GetDBMainCtx(ctx).
				Model(&models.Launchpad{}).
				Where("status = ?", models.LaunchpadStatusSettled).
				Where(`not exists(
					select 1
					from launchpad_members
					where launchpad_members.launchpad_id = launchpads.id
					and launchpad_members.status not in (
														'tge_done', 'done'
						)
				)`).
				Updates(
					map[string]interface{}{
						"status": models.LaunchpadStatusTge,
					},
				).
				Error
			if err != nil {
				return errs.NewError(err)
			}
			ms, err := s.dao.FindLaunchpad(
				daos.GetDBMainCtx(ctx),
				map[string][]interface{}{
					"status = ?": {models.LaunchpadStatusTge},
				},
				map[string][]interface{}{},
				[]string{
					"rand()",
				},
				0,
				2,
			)
			if err != nil {
				return errs.NewError(err)
			}
			for _, m := range ms {
				err := s.AgentAddLiquidityDAOToken(ctx, m.ID)
				if err != nil {
					retErr = errs.MergeError(retErr, errs.NewErrorWithId(err, m.ID))
				}
			}
			return retErr
		},
	)
	if err != nil {
		return errs.NewError(err)
	}
	return nil
}

func (s *Service) AgentAddLiquidityDAOToken(ctx context.Context, memeID uint) error {
	err := s.JobRunCheck(
		ctx,
		fmt.Sprintf("AgentAddLiquidityDAOToken_%d", memeID),
		func() error {
			m, err := s.dao.FirstLaunchpadByID(
				daos.GetDBMainCtx(ctx),
				memeID,
				map[string][]interface{}{},
				false,
			)
			if err != nil {
				return errs.NewError(err)
			}
			if m == nil {
				return errs.NewError(errs.ErrBadRequest)
			}
			if m.Status == models.LaunchpadStatusTge && m.AddLiquidityTxHash == "" {
				daoPoolAddress := strings.ToLower(s.conf.GetConfigKeyString(m.NetworkID, "dao_pool_address"))
				{
					hash, err := s.GetEthereumClient(ctx, m.NetworkID).
						Erc20ApproveMaxCheck(
							m.TokenAddress,
							s.GetAddressPrk(daoPoolAddress),
							helpers.HexToAddress(m.Address),
						)
					if err != nil {
						return errs.NewError(err)
					}
					if hash != "" {
						time.Sleep(10 * time.Second)
						err = s.GetEthereumClient(ctx, m.NetworkID).TransactionConfirmed(hash)
						if err != nil {
							return errs.NewError(err)
						}
					}
				}
				txHash, err := func() (string, error) {
					hash, err := s.GetEthereumClient(ctx, m.NetworkID).
						DAOTreasuryAddLiquidity(
							m.Address,
							s.GetAddressPrk(daoPoolAddress),
							helpers.HexToAddress(m.TokenAddress),
						)
					if err != nil {
						return hash, errs.NewError(err)
					}
					_ = daos.GetDBMainCtx(ctx).Model(&m).
						Updates(
							map[string]interface{}{
								"add_liquidity_tx_hash": hash,
							},
						).Error
					time.Sleep(10 * time.Second)
					err = s.GetEthereumClient(ctx, m.NetworkID).TransactionConfirmed(hash)
					if err != nil {
						return hash, errs.NewError(err)
					}
					return hash, nil
				}()
				if err != nil {
					_ = daos.GetDBMainCtx(ctx).Model(&m).
						Updates(
							map[string]interface{}{
								"add_liquidity_tx_hash": txHash,
								"status":                models.LaunchpadStatusPoolError,
							},
						).Error
					return errs.NewError(err)
				} else {
					err = daos.GetDBMainCtx(ctx).Model(&m).
						Updates(
							map[string]interface{}{
								"status":                models.LaunchpadStatusDone,
								"add_liquidity_tx_hash": txHash,
							},
						).Error
					if err != nil {
						return errs.NewError(err)
					}
				}
			}
			return nil
		},
	)
	if err != nil {
		return errs.NewError(err)
	}
	return nil
}

func (s *Service) JobAgentTgeTransferDAOToken(ctx context.Context) error {
	err := s.JobRunCheck(
		ctx, "JobAgentTgeTransferDAOToken",
		func() error {
			var retErr error
			err := daos.GetDBMainCtx(ctx).
				Model(&models.LaunchpadMember{}).
				Where("status = ?", models.LaunchpadMemberStatusNew).
				Where("token_balance = 0").
				Where(`exists(
						select 1
						from launchpads
						where launchpad_members.launchpad_id = launchpads.id
							and launchpads.status = ?
					)`, models.LaunchpadStatusSettled).
				Updates(
					map[string]interface{}{
						"status": models.LaunchpadMemberStatusTgeDone,
					},
				).
				Error
			if err != nil {
				return errs.NewError(err)
			}
			ms, err := s.dao.FindLaunchpadMember(
				daos.GetDBMainCtx(ctx),
				map[string][]interface{}{
					"status = ?":        {models.LaunchpadMemberStatusNew},
					"token_balance > 0": {},
					`exists(
						select 1
						from launchpads
						where launchpad_members.launchpad_id = launchpads.id
							and launchpads.status = ?
					)`: {models.LaunchpadStatusSettled},
				},
				map[string][]interface{}{},
				[]string{
					"rand()",
				},
				0,
				5,
			)
			if err != nil {
				return errs.NewError(err)
			}
			for _, m := range ms {
				err := s.AgentTgeTransferDAOToken(ctx, m.ID)
				if err != nil {
					retErr = errs.MergeError(retErr, errs.NewErrorWithId(err, m.ID))
				}
			}
			return retErr
		},
	)
	if err != nil {
		return errs.NewError(err)
	}
	return nil
}

func (s *Service) AgentTgeTransferDAOToken(ctx context.Context, id uint) error {
	err := s.JobRunCheck(
		ctx,
		fmt.Sprintf("AgentTgeTransferDAOToken_%d", id),
		func() error {
			mb, err := s.dao.FirstLaunchpadMemberByID(
				daos.GetDBMainCtx(ctx),
				id,
				map[string][]interface{}{},
				false,
			)
			if err != nil {
				return errs.NewError(err)
			}
			if mb == nil {
				return errs.NewError(errs.ErrBadRequest)
			}
			m, err := s.dao.FirstLaunchpadByID(
				daos.GetDBMainCtx(ctx),
				mb.LaunchpadID,
				map[string][]interface{}{},
				false,
			)
			if err != nil {
				return errs.NewError(err)
			}
			if m == nil {
				return errs.NewError(errs.ErrBadRequest)
			}
			if m.Status == models.LaunchpadStatusSettled && mb.TokenTransferTxHash == "" {
				err = daos.GetDBMainCtx(ctx).Model(&mb).
					Updates(
						map[string]interface{}{
							"token_transfer_tx_hash": "pending",
						},
					).Error
				if err != nil {
					return errs.NewError(err)
				}
				daoPoolAddress := strings.ToLower(s.conf.GetConfigKeyString(m.NetworkID, "dao_pool_address"))
				txHash, err := func() (string, error) {
					hash, err := s.GetEthereumClient(ctx, m.NetworkID).
						Erc20Transfer(
							m.TokenAddress,
							s.GetAddressPrk(daoPoolAddress),
							mb.UserAddress,
							models.ConvertBigFloatToWei(&mb.TokenBalance.Float, 18).Text(10),
						)
					if err != nil {
						return "", errs.NewError(err)
					}
					_ = daos.GetDBMainCtx(ctx).Model(&mb).
						Updates(
							map[string]interface{}{
								"token_transfer_tx_hash": hash,
							},
						).Error
					time.Sleep(10 * time.Second)
					err = s.GetEthereumClient(ctx, m.NetworkID).TransactionConfirmed(hash)
					if err != nil {
						return hash, errs.NewError(err)
					}
					return hash, nil
				}()
				if err != nil {
					_ = daos.GetDBMainCtx(ctx).Model(&mb).
						Updates(
							map[string]interface{}{
								"token_transfer_tx_hash": txHash,
								"status":                 models.LaunchpadMemberStatusTgeError,
							},
						).Error
					return errs.NewError(err)
				} else {
					err = daos.GetDBMainCtx(ctx).Model(&mb).
						Updates(
							map[string]interface{}{
								"token_transfer_tx_hash": txHash,
								"status":                 models.LaunchpadMemberStatusTgeDone,
							},
						).Error
					if err != nil {
						return errs.NewError(err)
					}
				}
			}
			return nil
		},
	)
	if err != nil {
		return errs.NewError(err)
	}
	return nil
}

func (s *Service) JobAgentTgeRefundBaseToken(ctx context.Context) error {
	err := s.JobRunCheck(
		ctx, "JobAgentTgeTransferDAOToken",
		func() error {
			var retErr error
			err := daos.GetDBMainCtx(ctx).
				Model(&models.LaunchpadMember{}).
				Where("status = ?", models.LaunchpadMemberStatusTgeDone).
				Where("refund_balance = 0").
				Updates(
					map[string]interface{}{
						"status": models.LaunchpadMemberStatusDone,
					},
				).
				Error
			if err != nil {
				return errs.NewError(err)
			}
			ms, err := s.dao.FindLaunchpadMember(
				daos.GetDBMainCtx(ctx),
				map[string][]interface{}{
					"status = ?":         {models.LaunchpadMemberStatusTgeDone},
					"refund_balance > 0": {},
				},
				map[string][]interface{}{},
				[]string{
					"rand()",
				},
				0,
				2,
			)
			if err != nil {
				return errs.NewError(err)
			}
			for _, m := range ms {
				err := s.AgentTgeRefundBaseToken(ctx, m.ID)
				if err != nil {
					retErr = errs.MergeError(retErr, errs.NewErrorWithId(err, m.ID))
				}
			}
			return retErr
		},
	)
	if err != nil {
		return errs.NewError(err)
	}
	return nil
}

func (s *Service) AgentTgeRefundBaseToken(ctx context.Context, id uint) error {
	err := s.JobRunCheck(
		ctx,
		fmt.Sprintf("AgentTgeRefundBaseToken_%d", id),
		func() error {
			mb, err := s.dao.FirstLaunchpadMemberByID(
				daos.GetDBMainCtx(ctx),
				id,
				map[string][]interface{}{},
				false,
			)
			if err != nil {
				return errs.NewError(err)
			}
			if mb == nil {
				return errs.NewError(errs.ErrBadRequest)
			}
			if mb.Status == models.LaunchpadMemberStatusTgeDone && mb.RefundTransferTxHash == "" {
				refundFeeBalance := models.MulBigFloats(&mb.RefundBalance.Float, big.NewFloat(0.05))
				refundBalance := models.SubBigFloats(&mb.RefundBalance.Float, refundFeeBalance)
				if refundBalance.Cmp(big.NewFloat(0)) <= 0 {
					err = daos.GetDBMainCtx(ctx).Model(&mb).
						Updates(
							map[string]interface{}{
								"status": models.LaunchpadMemberStatusDone,
							},
						).Error
					if err != nil {
						return errs.NewError(err)
					}
					return nil
				}
				err = daos.GetDBMainCtx(ctx).Model(&mb).
					Updates(
						map[string]interface{}{
							"refund_transfer_tx_hash": "pending",
						},
					).Error
				if err != nil {
					return errs.NewError(err)
				}
				_ = daos.GetDBMainCtx(ctx).Model(&mb).
					Updates(
						map[string]interface{}{
							"refund_fee_balance": numeric.NewBigFloatFromFloat(refundFeeBalance),
						},
					).Error
				daoPoolAddress := strings.ToLower(s.conf.GetConfigKeyString(mb.NetworkID, "dao_pool_address"))
				baseTokenAddress := strings.ToLower(s.conf.GetConfigKeyString(mb.NetworkID, "eai_contract_address"))
				txHash, err := func() (string, error) {
					hash, err := s.GetEthereumClient(ctx, mb.NetworkID).
						Erc20Transfer(
							baseTokenAddress,
							s.GetAddressPrk(daoPoolAddress),
							mb.UserAddress,
							models.ConvertBigFloatToWei(refundBalance, 18).Text(10),
						)
					if err != nil {
						return "", errs.NewError(err)
					}
					_ = daos.GetDBMainCtx(ctx).Model(&mb).
						Updates(
							map[string]interface{}{
								"refund_transfer_tx_hash": hash,
							},
						).Error
					time.Sleep(10 * time.Second)
					err = s.GetEthereumClient(ctx, mb.NetworkID).TransactionConfirmed(hash)
					if err != nil {
						return hash, errs.NewError(err)
					}
					return hash, nil
				}()
				if err != nil {
					_ = daos.GetDBMainCtx(ctx).Model(&mb).
						Updates(
							map[string]interface{}{
								"refund_transfer_tx_hash": txHash,
								"status":                  models.LaunchpadMemberStatusRefundError,
							},
						).Error
					return errs.NewError(err)
				} else {
					err = daos.GetDBMainCtx(ctx).Model(&mb).
						Updates(
							map[string]interface{}{
								"refund_transfer_tx_hash": txHash,
								"status":                  models.LaunchpadMemberStatusDone,
							},
						).Error
					if err != nil {
						return errs.NewError(err)
					}
				}
			}
			return nil
		},
	)
	if err != nil {
		return errs.NewError(err)
	}
	return nil
}<|MERGE_RESOLUTION|>--- conflicted
+++ resolved
@@ -217,24 +217,7 @@
 			if err != nil {
 				return errs.NewError(err)
 			}
-<<<<<<< HEAD
 			err = daos.GetDBMainCtx(ctx).
-=======
-			return nil
-		},
-	)
-	if err != nil {
-		return errs.NewError(err)
-	}
-	return nil
-}
-
-func (s *Service) JobAgentLaunchpadFailed(ctx context.Context) error {
-	err := s.JobRunCheck(
-		ctx, "JobAgentLaunchpadFailed",
-		func() error {
-			err := daos.GetDBMainCtx(ctx).
->>>>>>> 807c7d73
 				Model(&models.Launchpad{}).
 				Where("status = ?", models.LaunchpadStatusRunning).
 				Where("end_at < now()").
