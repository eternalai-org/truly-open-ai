--- conflicted
+++ resolved
@@ -101,11 +101,7 @@
       CATEGORY_OPTION_KEYS.agent.agent_new,
       newGraph
     );
-<<<<<<< HEAD
-    let treeData: StudioDataNode | undefined;
-=======
     let treeData: StudioDataNode = undefined as any;
->>>>>>> 16c498bb
     // agent name
     if (agentOptionData.length) {
       treeData = agentOptionData[0];
@@ -428,20 +424,14 @@
     if (agentSnapshotMission.length) {
       agentSnapshotMission.forEach((mission) => {
         const matchedMission = missionOnXOptionData.find(
-<<<<<<< HEAD
-=======
           // @ts-ignore
->>>>>>> 16c498bb
           (item) => item?.data?.id === mission.id
         );
 
         if (matchedMission) {
           matchedMission.data = {
             ...matchedMission.data,
-<<<<<<< HEAD
-=======
             // @ts-ignore
->>>>>>> 16c498bb
             id: mission.id as any,
             frequency: getHourFromSecond(mission.interval) as any,
             details: mission.user_prompt,
@@ -451,17 +441,11 @@
           } satisfies EngageOnXFormData;
           treeData.children.push(matchedMission);
         } else {
-<<<<<<< HEAD
-          if (MISSION_X_REVERSE_MAPPING[mission.tool_set as MissionXSupport]) {
-            const missionOptionData = findCategoryOptionInCategories(
-              MISSION_ON_X_CATEGORY_KEY,
-=======
           // @ts-ignore
           if (MISSION_X_REVERSE_MAPPING[mission.tool_set as MissionXSupport]) {
             const missionOptionData = findCategoryOptionInCategories(
               MISSION_ON_X_CATEGORY_KEY,
               // @ts-ignore
->>>>>>> 16c498bb
               MISSION_X_REVERSE_MAPPING[mission.tool_set as MissionXSupport]
             );
 
@@ -469,12 +453,6 @@
               const firstModel = Object.entries(
                 selectedChain?.support_model_names || {}
               )[0];
-<<<<<<< HEAD
-              const model =
-                selectedChain?.support_model_names?.[
-                  mission.agent_base_model
-                ] || firstModel[1];
-=======
               // @ts-ignore
               const model =
                 selectedChain?.support_model_names?.[
@@ -482,7 +460,6 @@
                   mission.agent_base_model
                 ] || firstModel[1];
               // @ts-ignore
->>>>>>> 16c498bb
               const modelName = mission.agent_base_model || firstModel[0];
 
               if (
@@ -496,24 +473,16 @@
                   missionOptionData,
                   [],
                   {
-<<<<<<< HEAD
-=======
                     // @ts-ignore
->>>>>>> 16c498bb
                     id: mission.id as any,
                     frequency: getHourFromSecond(mission.interval) as any,
                     details: prompt,
                     topics: {
-<<<<<<< HEAD
-                      values: mission.topics || "",
-                      bingSearch: mission.is_bing_search || false,
-=======
                       // @ts-ignore
                       values: mission.topics || "",
                       // @ts-ignore
                       bingSearch: mission.is_bing_search || false,
                       // @ts-ignore
->>>>>>> 16c498bb
                       twitterSearch: mission.is_twitter_search || false,
                     },
                     model: model,
@@ -535,21 +504,14 @@
                   missionOptionData,
                   [],
                   {
-<<<<<<< HEAD
-                    id: mission.id as any,
-=======
                     // @ts-ignore
                     id: mission.id as any,
                     // @ts-ignore
->>>>>>> 16c498bb
                     frequency: getHourFromSecond(mission.interval) as any,
                     details: prompt,
                     fetchPostsFrequency: cutoff_hour,
                     model: model,
-<<<<<<< HEAD
-=======
                     // @ts-ignore
->>>>>>> 16c498bb
                     modelName: modelName,
                   } satisfies PostFollowingOnXFormData,
                   cloneDeep(position)
@@ -563,10 +525,7 @@
                   missionOptionData,
                   [],
                   {
-<<<<<<< HEAD
-=======
                     // @ts-ignore
->>>>>>> 16c498bb
                     id: mission.id as any,
                     frequency: getHourFromSecond(mission.interval) as any,
                     details: mission.user_prompt,
@@ -603,20 +562,14 @@
     if (agentSnapshotMission.length) {
       agentSnapshotMission.forEach((mission) => {
         const matchedMission = missionOnFarcasterOptionData.find(
-<<<<<<< HEAD
-=======
           // @ts-ignore
->>>>>>> 16c498bb
           (item) => item?.data?.id === mission.id
         );
 
         if (matchedMission) {
           matchedMission.data = {
             ...matchedMission.data,
-<<<<<<< HEAD
-=======
             // @ts-ignore
->>>>>>> 16c498bb
             id: mission.id as any,
             frequency: getHourFromSecond(mission.interval) as any,
             details: mission.user_prompt,
@@ -628,20 +581,14 @@
         } else {
           if (
             MISSION_FARCASTER_REVERSE_MAPPING[
-<<<<<<< HEAD
-=======
               // @ts-ignore
->>>>>>> 16c498bb
               mission.tool_set as MissionFarcasterSupport
             ]
           ) {
             const missionOptionData = findCategoryOptionInCategories(
               MISSION_ON_FARCASTER_CATEGORY_KEY,
               MISSION_FARCASTER_REVERSE_MAPPING[
-<<<<<<< HEAD
-=======
                 // @ts-ignore
->>>>>>> 16c498bb
                 mission.tool_set as MissionFarcasterSupport
               ]
             );
@@ -652,10 +599,7 @@
                 missionOptionData,
                 [],
                 {
-<<<<<<< HEAD
-=======
                   // @ts-ignore
->>>>>>> 16c498bb
                   id: mission.id as any,
                   frequency: getHourFromSecond(mission.interval) as any,
                   details: mission.user_prompt,
