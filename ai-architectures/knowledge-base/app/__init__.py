--- conflicted
+++ resolved
@@ -1,8 +1,4 @@
-<<<<<<< HEAD
-__version__ = 'v2.0.16_err'
-=======
-__version__ = 'v2.0.16'
->>>>>>> f0da1eac
+__version__ = 'v2.0.17_err'
 
 import logging
 
