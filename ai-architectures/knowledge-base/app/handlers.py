from app.utils import estimate_ip_from_distance

from .models import (
    EmbeddingModel, 
    InsertInputSchema, 
    UpdateInputSchema,
    InsertResponse, 
    QueryInputSchema, 
    QueryResult,
    EmbeddedItem,
    APIStatus,
    ResponseMessage,
    FilecoinData
)
import requests
import subprocess
import os
import aiofiles
import asyncio
import json
import os
import shutil
import subprocess

from docling.datamodel.base_models import InputFormat, DocItemLabel
from docling.datamodel.pipeline_options import PdfPipelineOptions
from docling.backend.docling_parse_v2_backend import DoclingParseV2DocumentBackend
import json

import logging
from docling.chunking import HybridChunker
from docling.document_converter import DocumentConverter, FormatOption, ConversionResult
from docling.pipeline.standard_pdf_pipeline import StandardPdfPipeline
from typing import List, Union, Optional
import random

from . import constants as const
from .embedding import get_embedding_models, get_default_embedding_model, get_tokenizer, get_embedding_model_api_key
from pymilvus import MilvusClient, FieldSchema, CollectionSchema, DataType, Collection
from .wrappers import milvus_kit, redis_kit
import httpx
from .utils import (
    async_batching, 
    get_content_checksum,
    sync2async,
    limit_asyncio_concurrency, 
    get_tmp_directory,
    batching,
    get_hash
)
import json
import os
import numpy as np
import zipfile 
import shutil
import asyncio
from typing import AsyncGenerator
from .state import get_insertion_request_handler
from .wrappers import telegram_kit
import schedule
import traceback
from pathlib import Path as PathL

logger = logging.getLogger(__name__)

SUPORTED_DOCUMENT_FORMATS = [
    InputFormat.XLSX,
    InputFormat.DOCX,
    InputFormat.PPTX,
    InputFormat.MD,
    InputFormat.ASCIIDOC,
    InputFormat.HTML,
    InputFormat.XML_USPTO,
    InputFormat.XML_PUBMED,
    InputFormat.PDF
]
GATEWAY_IPFS_PREFIX = "https://gateway.lighthouse.storage/ipfs"

DOCUMENT_FORMAT_OPTIONS = {
    InputFormat.PDF: FormatOption(
        pipeline_cls=StandardPdfPipeline, 
        backend=DoclingParseV2DocumentBackend,
        pipeline_options=PdfPipelineOptions(
            do_table_structure=True, 
            do_ocr=False
        )
    )
}

async def hook_result(
    hook_url: str, 
    file_path: str 
):
    assert os.path.exists(file_path), f"File {file_path} not found"

    with open(file_path, 'rb') as fp:
        async with httpx.AsyncClient() as client:
            response = await client.post(
                hook_url,
                files={'file': fp},
                timeout=httpx.Timeout(60.0 * 10),
            )

    logger.info(f"Hook response: {response.status_code}; {response.text}")
    return response.status_code == 200

@limit_asyncio_concurrency(const.DEFAULT_CONCURRENT_EMBEDDING_REQUESTS_LIMIT)
async def mk_embedding(text: str, model_use: EmbeddingModel) -> List[float]:
    url = model_use.base_url
    headers = {
        'Authorization': 'Bearer {}'.format(get_embedding_model_api_key(model_use))
    }

    data = {
        'input': text,
        'model': model_use.name
    }

    async with httpx.AsyncClient() as client:
        response = await client.post(
            url + '/v1/embeddings',
            headers=headers,
            json=data,
            timeout=httpx.Timeout(60.0),
        )
        
        
    if response.status_code != 200:
        raise ValueError(f"Failed to get embedding from {url}; Reason: {response.text}")

    response_json = response.json()
    response_json['data'][0]['embedding'] = response_json['data'][0]['embedding'][:model_use.dimension]

    if model_use.normalize:
        x = np.array(response_json['data'][0]['embedding']) 
        x /= np.linalg.norm(x)
        return x.tolist()

    return response_json['data'][0]['embedding'] 

@limit_asyncio_concurrency(const.DEFAULT_CONCURRENT_EMBEDDING_REQUESTS_LIMIT)
async def mk_cog_embedding(text: str, model_use: EmbeddingModel) -> List[float]:
    url = model_use.base_url

    headers = {
        # 'Authorization': 'Bearer {}'.format(get_embedding_model_api_key(model_use))
    }
    
    data = {
        'input': {"texts": [text]},
    }
    
    async with httpx.AsyncClient() as client:
        response = await client.post(
            url + '/predictions',
            headers=headers,
            json=data,
            timeout=httpx.Timeout(60.0 * 5),
        )

    if response.status_code != 200:
        raise ValueError(f"Failed to get embedding from {url}; Reason: {response.text}")

    response_json = response.json()
    response_json['output']['result'][0] = response_json['output']['result'][0][:model_use.dimension]

    return response_json['output']['result'][0] 

@limit_asyncio_concurrency(2)
async def get_doc_from_url(url):
    return await sync2async(
        DocumentConverter(
            allowed_formats=SUPORTED_DOCUMENT_FORMATS,
            format_options=DOCUMENT_FORMAT_OPTIONS
        ).convert
    )(source=url)

async def url_chunking(url: str, model_use: EmbeddingModel) -> AsyncGenerator:
    try:
        doc: ConversionResult = await get_doc_from_url(url) 
    except Exception as e:
        fmt_exec = traceback.format_exc(limit=8)
        msg = '''
<strong>Error while reading file from {file_url}</strong>
<strong>Reason:</strong> {reason}
<strong>Traceback:</strong>
<pre>
{traceback}
</pre>
'''.format(
    file_url=f'<a href="{url}">{PathL(url).name}</a>',
    reason=str(e),
    traceback=fmt_exec
)
        await notify_action(msg)

        logger.error(f"Failed to convert document from {url} to docling format. Reason: {str(e)}")
        
        traceback.print_exc()
        return

    is_html = doc.input.format == InputFormat.HTML
    chunker = HybridChunker(tokenizer=get_tokenizer(model_use), max_tokens=512)

    if not is_html:
        captured_items = [
            DocItemLabel.PARAGRAPH, DocItemLabel.TEXT, DocItemLabel.TITLE, DocItemLabel.LIST_ITEM, DocItemLabel.CODE
        ]
    else:
        captured_items = [
            DocItemLabel.PARAGRAPH, DocItemLabel.TITLE, DocItemLabel.LIST_ITEM, DocItemLabel.CODE
        ]

    for item in await sync2async(chunker.chunk)(dl_doc=doc.document):
        item_labels = list(map(lambda x: x.label, item.meta.doc_items))
        text = item.text
        
        if len(get_tokenizer(model_use).tokenize(text, max_length=None)) >= const.MIN_CHUNK_SIZE \
            and any([k in item_labels for k in captured_items]):
            yield text

async def inserting(_data: List[EmbeddedItem], model_use: EmbeddingModel, metadata: dict):
    assert all([k in metadata for k in ['kb', 'reference']]), "Missing required fields"

    d = [
        e for e in _data 
        if e.error is None
    ] 

    if len(d) == 0:
        logger.error("No valid data to insert")
        return 0

    vectors = [e.embedding for e in d]
    raw_texts = [e.raw_text for e in d]

    data = [
        {
            **metadata,
            'content': text,
            'hash': await sync2async(get_content_checksum)(text),
            'embedding': vec
        }
        for vec, text in zip(vectors, raw_texts)
    ]

    cli: MilvusClient = milvus_kit.get_reusable_milvus_client(const.MILVUS_HOST)
    res = await sync2async(cli.insert)(
        collection_name=model_use.identity(),
        data=data
    )

    insert_cnt = res['insert_count']
    logger.info(f"Successfully inserted {insert_cnt} items to {metadata['kb']} (collection: {model_use.identity()});")
    return insert_cnt

async def chunking_and_embedding(url_or_texts: Union[str, List[str], FilecoinData], model_use: EmbeddingModel) -> AsyncGenerator:
    to_retry = []   
    
    if isinstance(url_or_texts, FilecoinData):
        url_or_texts = url_or_texts.address
    
    if isinstance(url_or_texts, str):
        async for item in url_chunking(url_or_texts, model_use):
            try:
                yield EmbeddedItem(
                    embedding=await mk_cog_embedding(item, model_use), 
                    raw_text=item
                )
            except Exception as e:
                logger.error(f"Failed to get embedding for {item[:100] + '...'!r} Reason: {str(e)}")
                to_retry.append(item)

        for item in to_retry:
            try:
                yield EmbeddedItem(
                    embedding=await mk_cog_embedding(item, model_use), 
                    raw_text=item
                )
            except Exception as e:
                logger.error(f"(again) Failed to get embedding for {item[:100] + '...'!r} Reason: {str(e)}")
                yield EmbeddedItem(
                    embedding=None,
                    raw_text=item,
                    error=str(e)
                )

    elif isinstance(url_or_texts, list):
        for item in url_or_texts:
            try:
                yield EmbeddedItem(
                    embedding=await mk_cog_embedding(item, model_use), 
                    raw_text=item
                )
            except Exception as e:
                logger.error(f"Failed to get embedding for {item[:100] + '...'!r} Reason: {str(e)}")
                to_retry.append(item)

        for item in to_retry:
            try:
                yield EmbeddedItem(
                    embedding=await mk_cog_embedding(item, model_use), 
                    raw_text=item
                )
            except Exception as e:
                logger.error(f"(again) Failed to get embedding for {item[:100] + '...'!r} Reason: {str(e)}")
                yield EmbeddedItem(
                    embedding=None,
                    raw_text=item,
                    error=str(e)
                )
    else:
        raise ValueError("Invalid input type; Expecting str or list of str, got {}".format(type(url_or_texts)))

async def export_collection_data(
    collection: str, 
    workspace_directory: str, 
    filter_expr='', 
    include_embedding=True, 
    include_identity=False
) -> str:
    fields_output = ['content', 'reference', 'hash']

    if include_embedding:   
        fields_output.append('embedding')
  
    if include_identity:
        fields_output.append('kb')

    cli: MilvusClient = milvus_kit.get_reusable_milvus_client(const.MILVUS_HOST)

    if not cli.has_collection(collection):
        raise Exception(f"Collection {collection } not found")

    logger.info(f"Exporting {filter_expr} from {collection} to {workspace_directory}...")

    it = cli.query_iterator(
        collection, 
        filter=filter_expr,
        output_fields=fields_output,
        batch_size=100
    )

    meta, vec = [], []
    hashes = set([])

    while True:
        batch = await sync2async(it.next)()

        if len(batch) == 0:
            break
        
        h = [e['hash'] for e in batch]
        mask = [True] * len(batch)
        removed = 0
        
        for i, item in enumerate(h):
            _h = item if not include_identity else f"{item}{batch[i]['kb']}"

            if _h in hashes:
                removed += 1
                mask[i] = False 
            else:
                hashes.add(_h)

        if removed == len(batch):
            continue

        if include_embedding:
            vec.extend([
                item['embedding'] 
                for i, item in enumerate(batch) 
                if mask[i]
            ])

        meta.extend([
            {
                'content': item['content'],
                'reference': item['reference'] if len(item['reference']) else None,
                **({'kb': item['kb']} if include_identity else {}),
            } 
            for i, item in enumerate(batch)
            if mask[i]
        ])

        logger.info(f"Exported {len(hashes)}...")

    if include_embedding:
        vec = np.array(vec)

    logging.info(f"Export {filter_expr} from {collection}: Making meta.json")
    with open(os.path.join(workspace_directory, 'meta.json'), 'w') as fp:
        await sync2async(json.dump)(meta, fp)

    if include_embedding:
        logging.info(f"Export {filter_expr} from {collection}: Making vec.npy")
        await sync2async(np.save)(os.path.join(workspace_directory, 'vec.npy'), vec)

    destination_file = f"{workspace_directory}/data.zip"
    logging.info(f"Export {filter_expr} from {collection}: Making {destination_file}")
    with zipfile.ZipFile(destination_file, 'w') as z:
        await sync2async(z.write)(os.path.join(workspace_directory, 'meta.json'), 'meta.json')
    
        if include_embedding:
            await sync2async(z.write)(os.path.join(workspace_directory, 'vec.npy'), 'vec.npy')

    logging.info(f"Export {filter_expr} from {collection}: Done (filesize: {os.path.getsize(destination_file) / 1024 / 1024:.2f} MB)")
    return destination_file

_running_tasks = set([])


async def smaller_task(url_or_texts: Union[List[str], str, FilecoinData], kb: str, model_use: EmbeddingModel):

    n_chunks, fails_count = 0, 0
    identifier = ""
    
    if isinstance(url_or_texts, str):
        identifier = url_or_texts
    elif isinstance(url_or_texts, FilecoinData):
        identifier = url_or_texts.identifier

    async for data in async_batching(
        chunking_and_embedding(url_or_texts, model_use), 
        const.DEFAULT_MILVUS_INSERT_BATCH_SIZE
    ):
        data: List[EmbeddedItem]

        n_chunks += await inserting(
            _data=data, 
            model_use=model_use, 
            metadata = {
                'kb': kb, 
                'reference': identifier
            }
        )

        fails_count += len([
            e for e in data 
            if e.error is not None
        ])

    return n_chunks, fails_count

@limit_asyncio_concurrency(4)
async def download_file(
    session: httpx.AsyncClient, url: str, path: str
):
    async with session.stream("GET", url) as response:
        async with aiofiles.open(path, 'wb') as f:
            async for chunk in response.aiter_bytes(8192):
                await f.write(chunk)

    logger.info(f"Downloaded {path}")

async def get_filecoin_file_identifier(metadata: dict) -> str:
    if metadata["is_part"]:
        parts = sorted(metadata["files"], key=lambda x: x["index"])
        return await sync2async(get_hash)(*[p['hash'] for p in parts])
    
    return metadata['files'][0]['hash']
    
async def download_filecoin_item(
    metadata: dict, tmp_dir: str, session: httpx.AsyncClient
) -> Optional[FilecoinData]:
    identifier = await get_filecoin_file_identifier(metadata)
    
    if metadata["is_part"]:
        parts = sorted(metadata["files"], key=lambda x: x["index"])
        zip_parts, tasks = [], []

        for part in parts:
            part_url = f"{GATEWAY_IPFS_PREFIX}/{part['hash']}"
            part_path = PathL(tmp_dir) / part['name']
            tasks.append(download_file(session, part_url, part_path))
            zip_parts.append(part_path)

        await asyncio.gather(*tasks)

        name = metadata['name']
        destination = PathL(tmp_dir) / name
        command = f"cat {tmp_dir}/{name}.zip.part-* | pigz -p 2 -d | tar -xf - -C {tmp_dir}"

        await sync2async(subprocess.run)(
            command, shell=True, check=True
        )

        logger.info(f"Successfully extracted files to {destination}")
        afiles = []

        for root, dirs, files in os.walk(destination):
            for file in files:
                afiles.append(os.path.join(root, file))

        if len(afiles) > 0:
            return FilecoinData(
                identifier=identifier,
                address=afiles[0]
            )

        logger.warning(f"No files extracted from {destination}")

    else:
        url = f"{GATEWAY_IPFS_PREFIX}/{metadata['files'][0]['hash']}"
        path = PathL(tmp_dir) / metadata['files'][0]['name']
        await download_file(session, url, path)

        return FilecoinData(
            identifier=identifier,
            address=path
        )
        
    return None

async def download_and_extract_from_filecoin(
    url: str, tmp_dir: str, ignore_inserted: bool=True
) -> List[FilecoinData]:
    list_files: List[FilecoinData] = []

    async with httpx.AsyncClient() as session:
        response = await session.get(url)

        if response.status_code != 200:
            raise ValueError(f"Failed to get metadata from {url}; Reason: {response.text}")

        list_metadata = json.loads(response.content)

        for metadata in list_metadata:
            metadata: dict
            logger.info(metadata)
            
            if ignore_inserted and metadata.get("is_inserted", False):
                continue

            fcdata = await download_filecoin_item(metadata, tmp_dir, session)
            
            if fcdata is not None:
                list_files.append(fcdata)

    logger.info(f"List of files to be processed: {list_files}")
    return list_files

@limit_asyncio_concurrency(4)
async def process_data(req: InsertInputSchema, model_use: EmbeddingModel):
    if req.id in _running_tasks:
        return

    try:
        # tmp dir preparation
        tmp_dir = get_tmp_directory()
        os.makedirs(tmp_dir, exist_ok=True)

        _running_tasks.add(req.id)
        kb = req.kb
        n_chunks, fails_count = 0, 0

        verbosed_info_for_logging = {
            k: (v if k not in ['texts', 'file_urls'] else f'List of {len(v)} items')
            for k, v in req.model_dump().items()
        }

        logger.info(f"Received {json.dumps(verbosed_info_for_logging, indent=2)};\nStart handling task: {req.id}")

        futures = []
        sqrt_length_texts = int(len(req.texts) ** 0.5)

        if req.filecoin_metadata_url is not None:
            filecoin_files = await download_and_extract_from_filecoin(req.filecoin_metadata_url, tmp_dir)

            for fc_file in filecoin_files:
                futures.append(asyncio.ensure_future(smaller_task(fc_file, kb, model_use)))

        if len(req.texts) > 0:
            for chunk_of_texts in batching(req.texts, sqrt_length_texts):
                futures.append(asyncio.ensure_future(smaller_task(chunk_of_texts, kb, model_use)))

        for url in req.file_urls:
            futures.append(asyncio.ensure_future(smaller_task(url, kb, model_use)))

        if len(futures) > 0:
            results = await asyncio.gather(*futures)
            n_chunks = sum([r[0] for r in results])
            fails_count = sum([r[1] for r in results])

        logger.info(f"(overall) Inserted {n_chunks} items to {kb} (collection: {model_use.identity()});\nCompleted handling task: {req.id}")

        if req.hook is not None:
<<<<<<< HEAD

=======
>>>>>>> f0da1eac
            response = InsertResponse(
                ref=req.ref,
                message=f"Inserted {n_chunks} (chunks); {fails_count} (fails); {len(req.file_urls)} (urls).",
                kb=kb,
                artifact_submitted=False
            )

<<<<<<< HEAD
            status = APIStatus.OK if n_chunks > 0 else APIStatus.ERROR
=======
            status = APIStatus.OK if n_chunks > 0 or len(futures) == 0 else APIStatus.ERROR
>>>>>>> f0da1eac
            err_msg = None

            if status == APIStatus.ERROR:
                err_msg = "An error occured while processing data: "

                if n_chunks == 0:
                    err_msg += "No data extracted from the provided documents."
<<<<<<< HEAD
                
=======

            body = ResponseMessage(
                result=response.model_dump(),
                status=status,
                error=err_msg
            ).model_dump()
>>>>>>> f0da1eac

            async with httpx.AsyncClient() as client:
                response = await client.post(
                    const.ETERNALAI_RESULT_HOOK_URL,
                    json=body,
                    timeout=httpx.Timeout(60.0),
                )

            logger.info(f"Hook response: {response.status_code}; {response.text}; Body: {json.dumps(body, indent=2)}")

        await sync2async(get_insertion_request_handler().delete)(req.id)
        return n_chunks

    finally:
        shutil.rmtree(tmp_dir, ignore_errors=True)
        _running_tasks.remove(req.id)

@schedule.every(5).minutes.do
def resume_pending_tasks():
    logger.info("Scanning for pending tasks...")

    handler = get_insertion_request_handler()
    
    logger.info(f"Found {len(handler.get_all())} pending tasks")
    pending_tasks = handler.get_all()

    for task in pending_tasks:
        if task.id in _running_tasks:
            continue

        # TODO: change this
        logger.info(f"Resuming task {task.id}")
        requests.post(
            "http://localhost:8000/api/insert", 
            json={
                **task.model_dump(),
                "is_re_submit": True
            }
        )

def get_collection_num_entities(collection_name: str) -> int:
    cli = milvus_kit.get_reusable_milvus_client(const.MILVUS_HOST)
    res = cli.query(collection_name=collection_name, output_fields=["count(*)"])
    return res[0]["count(*)"]

def is_valid_schema(collection_name: str, required_schema: CollectionSchema):
    collection = Collection(collection_name)
    schema = collection.schema
    return schema == required_schema

def prepare_milvus_collection():
    models = get_embedding_models()
    cli: MilvusClient = milvus_kit.get_reusable_milvus_client(const.MILVUS_HOST)

    logger.info(f"Checking and creating collections for {len(models)} models")

    for model in models:
        identity = model.identity()
        collection_schema = CollectionSchema(
            fields=[
                FieldSchema(name="id", dtype=DataType.INT64, is_primary=True, auto_id=True),
                FieldSchema(name="content", dtype=DataType.VARCHAR, max_length=1024 * 8),
                FieldSchema(name="hash", dtype=DataType.VARCHAR, max_length=64), 
                FieldSchema(name="reference", dtype=DataType.VARCHAR, max_length=1024), 
                FieldSchema(name="kb", dtype=DataType.VARCHAR, max_length=64),
                FieldSchema(name="embedding", dtype=DataType.FLOAT_VECTOR, dim=model.dimension),
            ]
        )

        if cli.has_collection(identity):
            if is_valid_schema(identity, collection_schema):
                logger.info(f"Collection {model.identity()} is ready")
                continue
            else:
                logger.info(f"Collection {model.identity()} has invalid schema. Dropping it")
                cli.drop_collection(identity)

        index_params = MilvusClient.prepare_index_params(
            field_name="embedding",
            index_type="IVF_FLAT",
            metric_type=model.prefer_metric.value,
            nlist=128
        )

        cli.create_collection(
            collection_name=model.identity(),
            schema=collection_schema,
            index_params=index_params      
        )

        logger.info(f"Collection {model.identity()} created")

    logger.info("All collections are ready")

def deduplicate_task():
    models = get_embedding_models()
    cli: MilvusClient = milvus_kit.get_reusable_milvus_client(const.MILVUS_HOST)
    fields_output = ['hash', 'id', 'kb']

    for model in models:
        identity = model.identity()
        
        if not cli.has_collection(identity):
            logger.error(f"Collection {identity} not found")
            continue


        first_observation = {}
        to_remove_ids = [] 

        it = cli.query_iterator(
            identity, 
            output_fields=fields_output,
            batch_size=1000 * 10
        )

        while True:
            batch = it.next()

            if len(batch) == 0:
                break

            for item in batch:
                item_key = "{hash}_{kb}".format(
                    hash=item["hash"],
                    kb=item["kb"]
                )

                if item_key not in first_observation:
                    first_observation[item_key] = item

                else:
                    to_remove_ids.append(item["id"])

        if len(to_remove_ids) > 0:
            logger.info(f"Removing {len(to_remove_ids)} duplications in {identity}")
            cli.delete(
                collection_name=identity, 
                ids=to_remove_ids
            )

        logger.info(f"Deduplication for {identity} done")    

async def get_sample(kb: str, k: int) -> List[QueryResult]:
    if k <= 0:
        return []

    fields_output = ['content', 'reference', 'hash']

    embedding_model = get_default_embedding_model()
    model_identity = embedding_model.identity()
    cli: MilvusClient = milvus_kit.get_reusable_milvus_client(const.MILVUS_HOST) 

    results = cli.query(
        model_identity,
        filter=f"kb == {kb!r}", 
        output_fields=fields_output
    )

    results = list({
        item['hash']: item 
        for item in results
    }.values())

    results_random_k = random.sample(results, min(k, len(results)))

    return [
        QueryResult(
            content=item['content'],
            reference=item['reference'],
            score=1
        )
        for item in results_random_k
    ]
    
async def drop_kb(kb: str):
    models = get_embedding_models()
    cli: MilvusClient = milvus_kit.get_reusable_milvus_client(const.MILVUS_HOST)

    removed_count = 0

    for model in models:
        identity = model.identity()

        if not cli.has_collection(identity):
            logger.error(f"Collection {identity} not found")
            continue

        resp: dict = cli.delete(
            collection_name=identity,
            filter=f"kb == {kb!r}"
        )

        removed_count += resp['delete_count']

    logger.info(f"Deleted all data for kb {kb}")
    return removed_count

@redis_kit.cache_for(interval_seconds=300 // 5) # seconds
async def run_query(req: QueryInputSchema) -> List[QueryResult]:
    if len(req.kb) == 0 or req.top_k <= 0:
        return []

    embedding_model = get_default_embedding_model()
    model_identity = embedding_model.identity()

    embedding = await mk_cog_embedding(req.query, embedding_model)

    cli: MilvusClient = milvus_kit.get_reusable_milvus_client(const.MILVUS_HOST) 
    row_count = get_collection_num_entities(model_identity)

    res = cli.search(
        collection_name=model_identity,
        data=[embedding],
        filter=f"kb in {req.kb}",
        search_params= {
            "params": {
                "radius": req.threshold,
            }
        },
        limit=min(req.top_k, row_count),
        anns_field="embedding",
        output_fields=["content", "reference", "hash"],
    )

    hits = list(
        {
            item['entity']['hash']: item 
            for item in res[0]
        }.values()
    )

    for i in range(len(hits)):
        hits[i]['score'] = estimate_ip_from_distance(
            hits[i]['distance'], 
            embedding_model
        )
    
    hits = sorted(hits, key=lambda e: e['score'], reverse=True)

    return [
        QueryResult(
            content=hit['entity']['content'],
            reference=hit['entity']['reference'],
            score=hit['score']
        )
        for hit in hits
    ]

async def notify_action(req: Union[InsertInputSchema, UpdateInputSchema, QueryInputSchema, str]):
    if isinstance(req, InsertInputSchema):
        msg = '''<strong>Received a request to insert:</strong>\n
<i>
<b>ID:</b> {id}
<b>Texts:</b> {texts} (items)
<b>Files:</b> {files} (files)
<b>Filecoin metadata url:</b> {filecoin_metadata_url}
<b>Knowledge Base:</b> {kb}
<b>Reference:</b> {ref}
<b>Hook:</b> <a href="{hook}">{hook}</a>
</i>
'''.format(
        id=req.id,
        texts=len(req.texts),
        files=len(req.file_urls),
        filecoin_metadata_url=req.filecoin_metadata_url,
        kb=req.kb,
        ref=req.ref,
        hook=req.hook
    )
    
    elif isinstance(req, UpdateInputSchema):
        msg = '''<strong>Received a request to update:</strong>\n
<i>
<b>ID:</b> {id}
<b>Texts:</b> {texts} (items)
<b>Files:</b> {files} (files)
<b>Filecoin metadata url:</b> {filecoin_metadata_url}
<b>Knowledge Base:</b> {kb}
<b>Reference:</b> {ref}
<b>Hook:</b> <a href="{hook}">{hook}</a>
</i>
'''.format(
        id=req.id,
        texts=len(req.texts),
        files=len(req.file_urls),
        filecoin_metadata_url=req.filecoin_metadata_url,
        kb=req.kb,
        ref=req.ref,
        hook=req.hook
    )

    elif isinstance(req, QueryInputSchema):
        url = 'https://rag-api.eternalai.org/api/query?query={}&top_k={}&kb={}&threshold={}'.format(
            req.query, req.top_k, req.kb, req.threshold
        )

        msg = '''<strong>Received a request to query:</strong>\n
<i> 
<b>Query:</b> {query}
<b>Top_K:</b> {top_k}
<b>KB:</b> {kb}
<b>Threshold:</b> {threshold}
</i>
'''.format(
        query=req.query,
        top_k=req.top_k,
        kb=req.kb,
        threshold=req.threshold
    )

    elif isinstance(req, str):
        msg = req
        
    else:
        logger.error("Unsupported type for notification: {}".format(type(req)))
        return

    await sync2async(telegram_kit.send_message)(
        msg,
        room=const.TELEGRAM_ROOM,
        fmt='HTML',
        schedule=True,
        preview_opt={
            "is_disabled": True,
        }
    )
    <|MERGE_RESOLUTION|>--- conflicted
+++ resolved
@@ -585,10 +585,6 @@
         logger.info(f"(overall) Inserted {n_chunks} items to {kb} (collection: {model_use.identity()});\nCompleted handling task: {req.id}")
 
         if req.hook is not None:
-<<<<<<< HEAD
-
-=======
->>>>>>> f0da1eac
             response = InsertResponse(
                 ref=req.ref,
                 message=f"Inserted {n_chunks} (chunks); {fails_count} (fails); {len(req.file_urls)} (urls).",
@@ -596,11 +592,7 @@
                 artifact_submitted=False
             )
 
-<<<<<<< HEAD
-            status = APIStatus.OK if n_chunks > 0 else APIStatus.ERROR
-=======
             status = APIStatus.OK if n_chunks > 0 or len(futures) == 0 else APIStatus.ERROR
->>>>>>> f0da1eac
             err_msg = None
 
             if status == APIStatus.ERROR:
@@ -608,16 +600,12 @@
 
                 if n_chunks == 0:
                     err_msg += "No data extracted from the provided documents."
-<<<<<<< HEAD
-                
-=======
 
             body = ResponseMessage(
                 result=response.model_dump(),
                 status=status,
                 error=err_msg
             ).model_dump()
->>>>>>> f0da1eac
 
             async with httpx.AsyncClient() as client:
                 response = await client.post(
